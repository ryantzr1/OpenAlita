--- conflicted
+++ resolved
@@ -438,11 +438,7 @@
             logger.error(f"Error loading GAIA questions from {jsonl_file_path}: {e}")
             return []
     
-<<<<<<< HEAD
     def run_gaia_benchmark(self, jsonl_file_path: str, max_questions: Optional[int] = None, verbose: bool = False, existing_tasks: Optional[set] = None, resume: bool = False, correct_answers: int=0) -> Generator[Dict[str, Any], None, None]:
-=======
-    def run_gaia_benchmark(self, jsonl_file_path: str, max_questions: Optional[int] = None, verbose: bool = False, skip_tasks: set = ()) -> Generator[Dict[str, Any], None, None]:
->>>>>>> 2a4c3aac
         """Run GAIA benchmark on questions from JSONL file"""
         logger.info(f"Starting GAIA benchmark with file: {jsonl_file_path}")
         
@@ -466,13 +462,6 @@
                 continue
                 
             logger.info(f"Processing question {i}/{total_questions}: {question.task_id}")
-
-            # Skip if already processed and resuming
-            if question.task_id in skip_tasks:
-                if verbose:
-                    print(f"⏭️  Skipping {question.task_id} (already answered)")
-                yield {"task_id": question.task_id, "skipped": True}
-                continue
             
             # Process the question
             response_chunks = []
